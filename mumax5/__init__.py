--- conflicted
+++ resolved
@@ -7,11 +7,8 @@
 from .fieldquantity import FieldQuantity
 from .grid import Grid
 from .parameter import Parameter
-<<<<<<< HEAD
 from .poissonsystem import PoissonSystem
-=======
 from .scalarquantity import ScalarQuantity
->>>>>>> 55c1af4d
 from .strayfield import StrayField
 from .timesolver import TimeSolver
 from .variable import Variable
