"""GPU accelerated micromagnetic simulator."""

import _mumax5cpp as _cpp

from .ferromagnet import Ferromagnet
from .grid import Grid
<<<<<<< HEAD
from .magnetfield import MagnetField
from .poissonsystem import PoissonSystem
=======
from .strayfield import StrayField
>>>>>>> f4f770f7
from .timesolver import TimeSolver
from .variable import Variable
from .world import World

__all__ = [
    "_cpp",
    "Ferromagnet",
    "Grid",
    "StrayField",
    "TimeSolver",
    "Variable",
    "World",
    "PoissonSystem",
]<|MERGE_RESOLUTION|>--- conflicted
+++ resolved
@@ -4,12 +4,8 @@
 
 from .ferromagnet import Ferromagnet
 from .grid import Grid
-<<<<<<< HEAD
-from .magnetfield import MagnetField
 from .poissonsystem import PoissonSystem
-=======
 from .strayfield import StrayField
->>>>>>> f4f770f7
 from .timesolver import TimeSolver
 from .variable import Variable
 from .world import World
