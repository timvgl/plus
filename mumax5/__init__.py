"""GPU accelerated micromagnetic simulator."""

import _mumax5cpp as _cpp

from .ferromagnet import Ferromagnet
from .fieldquantity import FieldQuantity
from .grid import Grid
<<<<<<< HEAD
from .poissonsystem import PoissonSystem
=======
from .parameter import Parameter
>>>>>>> aedb5886
from .strayfield import StrayField
from .timesolver import TimeSolver
from .variable import Variable
from .world import World

__all__ = [
    "_cpp",
    "Ferromagnet",
    "FieldQuantity",
    "Grid",
    "Parameter",
    "StrayField",
    "TimeSolver",
    "Variable",
    "World",
    "PoissonSystem",
]<|MERGE_RESOLUTION|>--- conflicted
+++ resolved
@@ -5,11 +5,8 @@
 from .ferromagnet import Ferromagnet
 from .fieldquantity import FieldQuantity
 from .grid import Grid
-<<<<<<< HEAD
+from .parameter import Parameter
 from .poissonsystem import PoissonSystem
-=======
-from .parameter import Parameter
->>>>>>> aedb5886
 from .strayfield import StrayField
 from .timesolver import TimeSolver
 from .variable import Variable
