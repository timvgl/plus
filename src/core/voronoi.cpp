#include <math.h>
#include <random>
#include <cmath>

#include "field.hpp"
#include "gpubuffer.hpp"
#include "voronoi.hpp"

<<<<<<< HEAD
VoronoiTessellator::VoronoiTessellator(real grainsize, unsigned int maxIdx, int seed)
    : grainsize_(grainsize),
      seed_(seed),
      distReal_(0.0, 1.0),
      distInt_(0, maxIdx) { pbc_ = false; }

real3 VoronoiTessellator::getTileSize(real3 griddims) {
    if (!pbc_)
        return real3{2 * grainsize_, 2 * grainsize_ , 0};
    return griddims / real3{std::max(1.0f, std::ceil(griddims.x / (2 * grainsize_))),
                            std::max(1.0f, std::ceil(griddims.y / (2 * grainsize_))),
                            0};
}

GpuBuffer<unsigned int> VoronoiTessellator::generate(Grid grid, real3 cellsize, const bool pbc) {
    pbc_ = pbc;
    grid_dims_ = real3{grid.size().x * cellsize.x, grid.size().y * cellsize.y, 0};

    tilesize_ = getTileSize(grid_dims_);

    lambda_ = (tilesize_.x / grainsize_) * (tilesize_.y / grainsize_);

    if (pbc) {
        numTiles_x = std::ceil(grid_dims_.x / tilesize_.x);
        numTiles_y = std::ceil(grid_dims_.y / tilesize_.y);
    }

    std::vector<unsigned int> data(grid.ncells());
=======
VoronoiTessellator::VoronoiTessellator(real grainsize,
                                       int seed,
                                       unsigned int maxIdx,
                                       const std::function<unsigned int(real3)>& centerIdx)
    : grainsize_(grainsize),
      seed_(seed),
      distReal_(0.0, 1.0),
      distInt_(0, maxIdx) {
        if (centerIdx) { centerIdx_ = centerIdx; }
        else {
            centerIdx_ = [this](real3 coo) -> unsigned int {
                return distInt_(engine_);
            };
        }
        real tilesize_in_grains = 2; // tile size in unit grains
        tilesize_ = tilesize_in_grains * grainsize;
        lambda_ = tilesize_in_grains * tilesize_in_grains;
    }

std::vector<unsigned int> VoronoiTessellator::generate(Grid grid, real3 cellsize) {
>>>>>>> 9d326e9e

    for (int nx = 0; nx < grid.size().x; nx++) {
        for (int ny = 0; ny < grid.size().y; ny++) {
            real3 coo = real3{nx * cellsize.x,
                              ny * cellsize.y,
                              0};
            data[nx + grid.size().x * ny] = regionOf(coo);
        }
    }
    return data;
}

unsigned int VoronoiTessellator::regionOf(real3 coo) {
    Tile t = tileOfCell(coo);
    Center nearest = Center{coo, 0};
    real mindist = INFINITY;
    for (int tx = t.pos.x-1; tx <= t.pos.x+1; tx++) {
        for (int ty = t.pos.y-1; ty <= t.pos.y+1; ty++) {

            int wrapped_tx = pbc_ ? (tx + numTiles_x) % numTiles_x : tx;
            int wrapped_ty = pbc_ ? (ty + numTiles_y) % numTiles_y : ty;

            std::vector<Center> centers = centersInTile(int3{wrapped_tx, wrapped_ty, 0});

            for (auto c : centers) {
                real3 center = pbc_ ? (periodicShift(coo, c.pos)) : c.pos;

                real dist = (coo.x - center.x) * (coo.x - center.x)
                          + (coo.y - center.y) * (coo.y - center.y);

                if (dist < mindist) {
                    nearest = c;
                    mindist = dist;
                }
            }
        }
    }
    return nearest.ridx;
}

real3 VoronoiTessellator::periodicShift(real3 coo, real3 center) {
    real3 d = center - coo;
    if (std::abs(d.x) > 0.5 * grid_dims_.x) center.x -= std::copysign(grid_dims_.x, d.x);
    if (std::abs(d.y) > 0.5 * grid_dims_.y) center.y -= std::copysign(grid_dims_.y, d.y);
    return center;
}

std::vector<Center> VoronoiTessellator::centersInTile(int3 pos) {

    // Check if centers in this tile are already cached
    auto it = tileCache_.find(pos);
    if (it != tileCache_.end()) {
        return it->second.centers;
    }

    int64_t seed = (int64_t(pos.y) + (1<<24)) * (1<<24)
                 + (int64_t(pos.x) + (1<<24));
    engine_.seed (seed ^ seed_);

    int N = Poisson(lambda_);

    std::vector<Center> centers(N);

    for (int n = 0; n < N; n++) {
        real cx = (pos.x + distReal_(engine_)) * tilesize_.x;
        real cy = (pos.y + distReal_(engine_)) * tilesize_.y;

<<<<<<< HEAD
        centers[n] = Center(real3{cx, cy, 0}, distInt_(engine_));
=======
        centers[n] = Center(real3{cx, cy, 0}, centerIdx_(real3{cx, cy, 0}));
>>>>>>> 9d326e9e
    }
    
    // Cache centers belonging to this tile
    Tile newTile;
    newTile.pos = pos;
    newTile.centers = centers;
    tileCache_[pos] = newTile;

    return centers;
}

int VoronoiTessellator::Poisson(real lambda) {
    std::poisson_distribution<int> dist(lambda);
    return dist(engine_);
}

Tile VoronoiTessellator::tileOfCell(real3 coo) {
    return Tile{int3{static_cast<int>(std::floor(coo.x / tilesize_.x)), // This cannot be the best way...
                     static_cast<int>(std::floor(coo.y / tilesize_.y)),
                     0}
            };
}<|MERGE_RESOLUTION|>--- conflicted
+++ resolved
@@ -6,13 +6,23 @@
 #include "gpubuffer.hpp"
 #include "voronoi.hpp"
 
-<<<<<<< HEAD
-VoronoiTessellator::VoronoiTessellator(real grainsize, unsigned int maxIdx, int seed)
+VoronoiTessellator::VoronoiTessellator(real grainsize,
+                                       int seed,
+                                       unsigned int maxIdx,
+                                       const std::function<unsigned int(real3)>& centerIdx)
     : grainsize_(grainsize),
       seed_(seed),
       distReal_(0.0, 1.0),
-      distInt_(0, maxIdx) { pbc_ = false; }
-
+      distInt_(0, maxIdx) {
+        pbc_ = false;
+        if (centerIdx) { centerIdx_ = centerIdx; }
+        else {
+            centerIdx_ = [this](real3 coo) -> unsigned int {
+                return distInt_(engine_);
+            };
+        }
+    }
+    
 real3 VoronoiTessellator::getTileSize(real3 griddims) {
     if (!pbc_)
         return real3{2 * grainsize_, 2 * grainsize_ , 0};
@@ -21,12 +31,11 @@
                             0};
 }
 
-GpuBuffer<unsigned int> VoronoiTessellator::generate(Grid grid, real3 cellsize, const bool pbc) {
+std::vector<unsigned int> VoronoiTessellator::generate(Grid grid, real3 cellsize, const bool pbc) {
     pbc_ = pbc;
     grid_dims_ = real3{grid.size().x * cellsize.x, grid.size().y * cellsize.y, 0};
 
     tilesize_ = getTileSize(grid_dims_);
-
     lambda_ = (tilesize_.x / grainsize_) * (tilesize_.y / grainsize_);
 
     if (pbc) {
@@ -35,29 +44,6 @@
     }
 
     std::vector<unsigned int> data(grid.ncells());
-=======
-VoronoiTessellator::VoronoiTessellator(real grainsize,
-                                       int seed,
-                                       unsigned int maxIdx,
-                                       const std::function<unsigned int(real3)>& centerIdx)
-    : grainsize_(grainsize),
-      seed_(seed),
-      distReal_(0.0, 1.0),
-      distInt_(0, maxIdx) {
-        if (centerIdx) { centerIdx_ = centerIdx; }
-        else {
-            centerIdx_ = [this](real3 coo) -> unsigned int {
-                return distInt_(engine_);
-            };
-        }
-        real tilesize_in_grains = 2; // tile size in unit grains
-        tilesize_ = tilesize_in_grains * grainsize;
-        lambda_ = tilesize_in_grains * tilesize_in_grains;
-    }
-
-std::vector<unsigned int> VoronoiTessellator::generate(Grid grid, real3 cellsize) {
->>>>>>> 9d326e9e
-
     for (int nx = 0; nx < grid.size().x; nx++) {
         for (int ny = 0; ny < grid.size().y; ny++) {
             real3 coo = real3{nx * cellsize.x,
@@ -124,11 +110,7 @@
         real cx = (pos.x + distReal_(engine_)) * tilesize_.x;
         real cy = (pos.y + distReal_(engine_)) * tilesize_.y;
 
-<<<<<<< HEAD
-        centers[n] = Center(real3{cx, cy, 0}, distInt_(engine_));
-=======
         centers[n] = Center(real3{cx, cy, 0}, centerIdx_(real3{cx, cy, 0}));
->>>>>>> 9d326e9e
     }
     
     // Cache centers belonging to this tile
