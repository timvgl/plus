--- conflicted
+++ resolved
@@ -155,19 +155,10 @@
   int tid = threadIdx.x;
 
   real threadValue = 0.0;
-<<<<<<< HEAD
   for (int i = tid; i < ncells; i += BLOCKDIM)
     for (int c = 0; c < f.ncomp; c++)
       threadValue += f.valueAt(i, c) * g.valueAt(i, c);
 
-=======
-  for (int i = tid; i < ncells; i += BLOCKDIM) {
-    if (!f.cellInGeometry(i))
-      continue;
-
-    threadValue += dot(f.vectorAt(i), g.vectorAt(i));
-  }
->>>>>>> aedb5886
   sdata[tid] = threadValue;
   __syncthreads();
 
