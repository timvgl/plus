--- conflicted
+++ resolved
@@ -17,12 +17,8 @@
     wrap_timesolver.cpp
     wrap_variable.cpp
     wrap_world.cpp
-<<<<<<< HEAD
-    wrap_magnetfield.cpp
     wrap_poissonsystem.cpp
     wrap_linsolver.cpp
-=======
->>>>>>> f4f770f7
 )
 
 target_include_directories(_mumax5cpp PRIVATE ${CMAKE_CUDA_TOOLKIT_INCLUDE_DIRECTORIES})
