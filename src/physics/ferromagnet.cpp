--- conflicted
+++ resolved
@@ -50,26 +50,20 @@
       enableOpenBC(false),
       enableZhangLiTorque(true),
       enableSlonczewskiTorque(true),
-<<<<<<< HEAD
       enableElastodynamics_(false),
-      appliedPotential(system(), std::nanf("0")),
-      conductivity(system(), 0.0),
-      amrRatio(system(), 0.0),
-=======
       appliedPotential(system(), std::nanf("0"), name + ":applied_potential", "V"),
       conductivity(system(), 0.0, name + ":conductivity", "S/m"),
       amrRatio(system(), 0.0, name + ":amr_ratio", ""),
->>>>>>> d81409c6
       RelaxTorqueThreshold(-1.0),
       poissonSystem(this), 
       // magnetoelasticity
-      c11(system(), 0.0),
-      c12(system(), 0.0),
-      c44(system(), 0.0),
-      eta(system(), 0.0),
-      rho(system(), 1.0),  // TODO: different default?
-      B1(system(), 0.0),
-      B2(system(), 0.0) {
+      c11(system(), 0.0, name + ":c11", "N/m2"),
+      c12(system(), 0.0, name + ":c12", "N/m2"),
+      c44(system(), 0.0, name + ":c44", "N/m2"),
+      eta(system(), 0.0, name + ":eta", "kg/m3s"),
+      rho(system(), 1.0, name + "rho", "kg/m3"),
+      B1(system(), 0.0, name + ":B1", "J/m3"),
+      B2(system(), 0.0, name + ":B1", "J/m3") {
     {// Initialize random magnetization
     // TODO: this can be done much more efficient somewhere else
     int nvalues = 3 * this->grid().ncells();
@@ -132,7 +126,6 @@
   real threshold = this->RelaxTorqueThreshold;
   Relaxer relaxer(this, {threshold}, tol);
   relaxer.exec();
-<<<<<<< HEAD
 }
 
 void Ferromagnet::setEnableElastodynamics(bool value) {
@@ -141,11 +134,11 @@
 
     if (value) {
       // properly initialize Variables now
-      elasticDisplacement_ = std::make_unique<Variable>(
-                              name() + ":elasticDisplacement", "m", system(), 3);
+      elasticDisplacement_ = std::make_unique<Variable>(system(), 3,
+                                        name() + ":elastic_displacement", "m");
       elasticDisplacement_->set(real3{0,0,0});
-      elasticVelocity_ = std::make_unique<Variable>(
-                                name() + ":elasticVelocity", "m/s", system(), 3);
+      elasticVelocity_ = std::make_unique<Variable>(system(), 3,
+                                        name() + ":elastic_velocity", "m/s");
       elasticVelocity_->set(real3{0,0,0});
     } else {
       // free memory of unnecessary Variables
@@ -155,65 +148,4 @@
 
     this->mumaxWorld()->resetTimeSolverEquations();
   }
-}
-
-void Ferromagnet::setInterExchange(uint idx1, uint idx2, real value) {
-
-  system()->checkIdxInRegions(idx1);
-  system()->checkIdxInRegions(idx2);
-
-  std::vector<real> interEx = interExchange_.getData(); // Copy data from GPU to host
-  interEx[getLutIndex(indexMap_[idx1], indexMap_[idx2])] = value;
-  
-  interExchange_ = std::move(GpuBuffer<real>(interEx)); // Move back to old GpuBuffer
-  interExchPtr_ = interExchange_.get(); // Update pointer to buffer
-
-  return;
-}
-
-std::tuple<std::vector<uint>, std::unordered_map<uint, uint>>
-            Ferromagnet::constructIndexMap(std::vector<uint> regionsInGrid) {
-  // Returns unique region indices and their position inside this container.
-  std::vector<uint> regions;            
-  std::unordered_map<uint, uint> indexMap;
-
-  for (const auto& reg : regionsInGrid) {
-    if (indexMap.find(reg) == indexMap.end()) {
-      regions.push_back(reg);
-      indexMap[reg] = regions.size() - 1;
-    }
-  }
-  return std::make_tuple(regions, indexMap);
-}
-
-
-/*Replace setInterExchange with
-(this directly updates gpu data without the need to copy it back and forth)
-
-__global__ void updateInterExchangeKernel(real* interEx, const uint* regPtr, int size, uint idx1, uint idx2, real value) {
-    int i = findIndex(regPtr, size, idx1);
-    int j = findIndex(regPtr, size, idx2);
-    int index;
-    if (i < j)
-        index = (i * (2 * size - i + 1)) / 2 + (j - i);
-    else
-        index = (j * (2 * size - j + 1)) / 2 + (i - j);
-    interEx[index] = value;
-}
-
-// Host function
-void Ferromagnet::setInterExchange(uint idx1, uint idx2, real value) {
-    system()->checkIdxInRegions(idx1);
-    system()->checkIdxInRegions(idx2);
-
-    // Launch kernel to update the buffer directly on the GPU
-    int size = regionIndices_.size();
-    updateInterExchangeKernel<<<1, 1>>>(interExchPtr_, regPtr_, size, idx1, idx2, value);
-
-    // Ensure CUDA kernel execution completes
-    cudaDeviceSynchronize();
-}
-*/
-=======
-}
->>>>>>> d81409c6
+}