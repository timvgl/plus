#include "ferromagnet.hpp"

#include <curand.h>
<<<<<<< HEAD

#include <cmath>
=======
>>>>>>> 5719461f
#include <memory>
#include <random>

#include "fieldquantity.hpp"
#include "minimizer.hpp"
#include "mumaxworld.hpp"
#include "poissonsystem.hpp"
#include "strayfield.hpp"
#include "system.hpp"

Ferromagnet::Ferromagnet(MumaxWorld* world, Grid grid, std::string name)
    : system_(new System(world, grid)),
      magnetization_(name + ":magnetization", "", system_, 3),
      aex(system_, 0.0),
      msat(system_, 1.0),
      ku1(system_, 0.0),
      ku2(system_, 0.0),
      alpha(system_, 0.0),
      temperature(system_, 0.0),
      idmi(system_, 0.0),
      xi(system_, 0.0),
      pol(system_, 0.0),
      anisU(system_, {0, 0, 0}),
      jcur(system_, {0, 0, 0}),
      appliedPotential(system_, std::nanf("0")),
      conductivity(system_, 0.0),
      amrRatio(system_, 0.0),
      poissonSystem(this),
      enableDemag(true) {
  {
    // TODO: this can be done much more efficient somewhere else
    int ncomp = 3;
    int nvalues = ncomp * this->grid().ncells();
    std::vector<real> randomValues(nvalues);
    std::uniform_real_distribution<real> unif(-1, 1);
    std::default_random_engine randomEngine;
    for (auto& v : randomValues) {
      v = unif(randomEngine);
    }
    Field randomField(system(), ncomp);
    randomField.setData(&randomValues[0]);
    magnetization_.set(randomField);
  }
  // TODO: move the generator to somewhere else
  curandCreateGenerator(&randomGenerator, CURAND_RNG_PSEUDO_DEFAULT);
  curandSetPseudoRandomGeneratorSeed(randomGenerator, 1234);
}

Ferromagnet::~Ferromagnet() {
  for (auto& entry : strayFields_) {
    delete entry.second;
  }
  curandDestroyGenerator(randomGenerator);
}

std::string Ferromagnet::name() const {
  return name_;
}

std::shared_ptr<System> Ferromagnet::system() const {
  return system_;
}

World* Ferromagnet::world() const {
  return system()->world();
}

Grid Ferromagnet::grid() const {
  return system()->grid();
}

real3 Ferromagnet::cellsize() const {
  return world()->cellsize();
}

const Variable* Ferromagnet::magnetization() const {
  return &magnetization_;
}

void Ferromagnet::minimize(real tol, int nSamples) {
  Minimizer minimizer(this, tol, nSamples);
  minimizer.exec();
}

const StrayField* Ferromagnet::getStrayField(const Ferromagnet* magnet) const {
  auto it = strayFields_.find(magnet);
  if (it == strayFields_.end())
    return nullptr;
  return it->second;
}

std::vector<const StrayField*> Ferromagnet::getStrayFields() const {
  std::vector<const StrayField*> strayFields;
  strayFields.reserve(strayFields_.size());
  for (const auto& entry : strayFields_) {
    strayFields.push_back(entry.second);
  }
  return strayFields;
}

void Ferromagnet::addStrayField(const Ferromagnet* magnet,
                                StrayFieldExecutor::Method method) {
  if (world() != magnet->world()) {
    throw std::runtime_error(
        "Can not define the field of the magnet on this magnet because it is "
        "not in the same world.");
  }

  auto it = strayFields_.find(magnet);
  if (it != strayFields_.end()) {
    // StrayField is already registered, just need to update the method
    it->second->setMethod(method);
    return;
  }

  // Stray field of magnet (parameter) on this magnet (the object)
  strayFields_[magnet] = new StrayField(magnet, system(), method);
}

void Ferromagnet::removeStrayField(const Ferromagnet* magnet) {
  auto it = strayFields_.find(magnet);
  if (it != strayFields_.end()) {
    delete it->second;
    strayFields_.erase(it);
  }
}<|MERGE_RESOLUTION|>--- conflicted
+++ resolved
@@ -1,11 +1,8 @@
 #include "ferromagnet.hpp"
 
 #include <curand.h>
-<<<<<<< HEAD
 
 #include <cmath>
-=======
->>>>>>> 5719461f
 #include <memory>
 #include <random>
 
