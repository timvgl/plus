#include "ferromagnet.hpp"

#include <curand.h>

<<<<<<< HEAD
#include <cmath>
=======
>>>>>>> aedb5886
#include <memory>
#include <random>

#include "fieldquantity.hpp"
#include "gpubuffer.hpp"
#include "minimizer.hpp"
#include "mumaxworld.hpp"
#include "poissonsystem.hpp"
#include "strayfield.hpp"
#include "system.hpp"

Ferromagnet::Ferromagnet(MumaxWorld* world,
                         Grid grid,
                         std::string name,
                         GpuBuffer<bool> geometry)
    : system_(new System(world, grid, geometry)),
      magnetization_(name + ":magnetization", "", system_, 3),
      aex(system_, 0.0),
      msat(system_, 1.0),
      ku1(system_, 0.0),
      ku2(system_, 0.0),
      alpha(system_, 0.0),
      temperature(system_, 0.0),
      idmi(system_, 0.0),
      xi(system_, 0.0),
      pol(system_, 0.0),
      anisU(system_, {0, 0, 0}),
      jcur(system_, {0, 0, 0}),
      appliedPotential(system_, std::nanf("0")),
      conductivity(system_, 0.0),
      amrRatio(system_, 0.0),
      poissonSystem(this),
      enableDemag(true) {
  {
    // TODO: this can be done much more efficient somewhere else
    int ncomp = 3;
    int nvalues = ncomp * this->grid().ncells();
    std::vector<real> randomValues(nvalues);
    std::uniform_real_distribution<real> unif(-1, 1);
    std::default_random_engine randomEngine;
    for (auto& v : randomValues) {
      v = unif(randomEngine);
    }
    Field randomField(system(), ncomp);
    randomField.setData(&randomValues[0]);
    magnetization_.set(randomField);
  }
  // TODO: move the generator to somewhere else
  curandCreateGenerator(&randomGenerator, CURAND_RNG_PSEUDO_DEFAULT);
  curandSetPseudoRandomGeneratorSeed(randomGenerator, 1234);
}

Ferromagnet::~Ferromagnet() {
  for (auto& entry : strayFields_) {
    delete entry.second;
  }
  curandDestroyGenerator(randomGenerator);
}

std::string Ferromagnet::name() const {
  return name_;
}

std::shared_ptr<const System> Ferromagnet::system() const {
  return system_;
}

const World* Ferromagnet::world() const {
  return system()->world();
}

Grid Ferromagnet::grid() const {
  return system()->grid();
}

real3 Ferromagnet::cellsize() const {
  return world()->cellsize();
}

const Variable* Ferromagnet::magnetization() const {
  return &magnetization_;
}

const GpuBuffer<bool>& Ferromagnet::getGeometry() const {
  return system_->geometry();
}

void Ferromagnet::minimize(real tol, int nSamples) {
  Minimizer minimizer(this, tol, nSamples);
  minimizer.exec();
}

const StrayField* Ferromagnet::getStrayField(const Ferromagnet* magnet) const {
  auto it = strayFields_.find(magnet);
  if (it == strayFields_.end())
    return nullptr;
  return it->second;
}

std::vector<const StrayField*> Ferromagnet::getStrayFields() const {
  std::vector<const StrayField*> strayFields;
  strayFields.reserve(strayFields_.size());
  for (const auto& entry : strayFields_) {
    strayFields.push_back(entry.second);
  }
  return strayFields;
}

void Ferromagnet::addStrayField(const Ferromagnet* magnet,
                                StrayFieldExecutor::Method method) {
  if (world() != magnet->world()) {
    throw std::runtime_error(
        "Can not define the field of the magnet on this magnet because it is "
        "not in the same world.");
  }

  auto it = strayFields_.find(magnet);
  if (it != strayFields_.end()) {
    // StrayField is already registered, just need to update the method
    it->second->setMethod(method);
    return;
  }

  // Stray field of magnet (parameter) on this magnet (the object)
  strayFields_[magnet] = new StrayField(magnet, system(), method);
}

void Ferromagnet::removeStrayField(const Ferromagnet* magnet) {
  auto it = strayFields_.find(magnet);
  if (it != strayFields_.end()) {
    delete it->second;
    strayFields_.erase(it);
  }
}<|MERGE_RESOLUTION|>--- conflicted
+++ resolved
@@ -2,10 +2,6 @@
 
 #include <curand.h>
 
-<<<<<<< HEAD
-#include <cmath>
-=======
->>>>>>> aedb5886
 #include <memory>
 #include <random>
 
