--- conflicted
+++ resolved
@@ -68,12 +68,9 @@
   bool enableOpenBC;
   bool enableZhangLiTorque;
   bool enableSlonczewskiTorque;
-<<<<<<< HEAD
+  bool fixedLayerOnTop;
   bool getEnableElastodynamics() const {return enableElastodynamics_;}
   void setEnableElastodynamics(bool);
-=======
-  bool fixedLayerOnTop;
->>>>>>> 78f79cfe
   VectorParameter anisU;
   VectorParameter anisC1;
   VectorParameter anisC2;
@@ -106,7 +103,6 @@
 
   DmiTensor dmiTensor;
 
-<<<<<<< HEAD
   // Magnetoelasticity
   // TODO: should these be Magnet Parameters or Ferromagnet parameters?
   
@@ -119,8 +115,7 @@
   Parameter rho;  // Mass density
   Parameter B1;  // First magnetoelastic coupling constant
   Parameter B2;  // Second magnetoelastic coupling constant
-};
-=======
+
   // Members related to regions
   std::unordered_map<uint, uint> indexMap_;
   GpuBuffer<real> interExchange_;
@@ -140,5 +135,4 @@
   int i = findIndex(regPtr, idx1); // TODO: CUDAfy this
   int j = findIndex(regPtr, idx2);
   return interEx[getLutIndex(i, j)];
-}
->>>>>>> 78f79cfe
+}