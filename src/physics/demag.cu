--- conflicted
+++ resolved
@@ -4,21 +4,8 @@
 #include "field.hpp"
 #include "world.hpp"
 
-<<<<<<< HEAD
-DemagField::DemagField(Ferromagnet* ferromagnet)
-    : FerromagnetFieldQuantity(ferromagnet, 3, "demag_field", "T")
- {}
-
-void DemagField::evalIn(Field* result) const {
-  if (assuredZero()) {
-    result->makeZero();
-    return;
-  }
-  ferromagnet_->getMagnetField(ferromagnet_)->evalIn(result);
-=======
 bool demagFieldAssuredZero(const Ferromagnet* magnet) {
   return !magnet->enableDemag;
->>>>>>> 4ec693b5
 }
 
 Field evalDemagField(const Ferromagnet* magnet) {
