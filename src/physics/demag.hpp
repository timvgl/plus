--- conflicted
+++ resolved
@@ -5,27 +5,6 @@
 class Ferromagnet;
 class Field;
 
-<<<<<<< HEAD
-class DemagField : public FerromagnetFieldQuantity {
- public:
-  DemagField(Ferromagnet*);
-  void evalIn(Field*) const;
-  bool assuredZero() const override;
-};
-
-class DemagEnergyDensity : public FerromagnetFieldQuantity {
- public:
-  DemagEnergyDensity(Ferromagnet*);
-  void evalIn(Field*) const;
-  bool assuredZero() const override;
-};
-
-class DemagEnergy : public FerromagnetScalarQuantity {
- public:
-  DemagEnergy(Ferromagnet*);
-  real eval() const;
-};
-=======
 bool demagFieldAssuredZero(const Ferromagnet *);
 Field evalDemagField(const Ferromagnet*);
 Field evalDemagEnergyDensity(const Ferromagnet*);
@@ -33,5 +12,4 @@
 
 FM_FieldQuantity demagFieldQuantity(const Ferromagnet *);
 FM_FieldQuantity demagEnergyDensityQuantity(const Ferromagnet *);
-FM_ScalarQuantity demagEnergyQuantity(const Ferromagnet *);
->>>>>>> 4ec693b5
+FM_ScalarQuantity demagEnergyQuantity(const Ferromagnet *);