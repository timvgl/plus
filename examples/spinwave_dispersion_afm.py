import matplotlib.pyplot as plt
import numpy as np
from tqdm import tqdm
from mumaxplus import Antiferromagnet, Grid, World
from mumaxplus.util.constants import GAMMALL, MU0
import os.path

# Antiferromagnetic spinwave dispersion relation

# Numerical parameters
fmax = 5E13            # maximum frequency (in Hz) of the sinc pulse
T = 2E-12              # simulation time (longer -> better frequency resolution)
dt = 1 / (2 * fmax)    # the sample time
nt = 1 + int(T / dt)
dx = 0.5E-9            # cellsize
nx = 512*5             # number of cells

# Material/system parameters
a = 0.35e-9              # lattice constant
Bz = 2             # bias field along the z direction
A = 10E-12          # exchange constant
A_nn = -5E-12
A_c = -400E-12
Ms = 400e3          # saturation magnetization
alpha = 1e-3        # damping parameter
K = 1e3

# Create the world
grid_size = (nx, 1, 1)
cell_size = (dx, dx, dx)

m_filename = "AFM_disp.npy"

world = World(cell_size)
world.bias_magnetic_field = (0, 0, Bz)

def simulate():
    # Create a ferromagnet
    magnet = Antiferromagnet(world, Grid(size=grid_size))
    magnet.msat = Ms
    magnet.aex = A
    magnet.alpha = alpha
    magnet.ku1 = K
    magnet.anisU = (0, 0, 1)

    magnet.afmex_nn = A_nn
    magnet.afmex_cell = A_c
    magnet.latcon = a

    Bt = lambda t: (1e2 * np.sinc(2 * fmax * (t - T / 2)), 0, 0)
    mask = np.zeros(shape=(1, 1, nx))
    # Put signal at the center of the simulation box
    mask[:, :, nx // 2 - 1:nx // 2 + 1] = 1
    for sub in magnet.sublattices:
        sub.bias_magnetic_field.add_time_term(Bt, mask)

    magnet.sub1.magnetization = (0, 0, 1)
    magnet.sub2.magnetization = (0, 0, -1)

    # Run solver
    m = np.zeros(shape=(nt, 3, 1, 1, nx))
    m[0,...] = magnet.sub1.magnetization.eval()
    for i in tqdm(range(nt)):
        world.timesolver.run(dt)
        m[i,...] = magnet.sub1.magnetization.eval()
    np.save(m_filename, m)
    return m

# check if the files already exist
if os.path.isfile(m_filename):
    m = np.load(m_filename)
else:
    m = simulate()

# extent of k values and frequencies, compensated for cell-width
xmin, xmax = -1.25*1e9, 1.25*1e9  # rad/m
ymin, ymax = 0, fmax  # Hz

extent = [-(2 * np.pi) / (2 * dx) * (nx+1)/nx,
          (2 * np.pi) / (2 * dx) * (nx-1)/nx,
          -1 / (2 * dt) * nt/(nt-1),
          1 / (2 * dt) * nt/(nt-1)]

# Fourier transform in time and x-direction of magnetization
m_FT = np.abs(np.fft.fftshift(np.fft.fft2(m[:,1,0,0,:])))

# normalize the transform in the relevant area, so it is visible in the plot
x_start = int((xmin - extent[0]) / (extent[1] - extent[0]) * nx)
x_end = int((xmax - extent[0]) / (extent[1] - extent[0]) * nx)
y_start = int((ymin - extent[2]) / (extent[3] - extent[2]) * nt)
y_end = int((ymax - extent[2]) / (extent[3] - extent[2]) * nt)

m_max = np.max(m_FT[y_start:y_end, x_start:x_end])

FT_tot = m_FT/m_max

<<<<<<< HEAD
# x- and y-coordinates of FT cell centers
ks = np.fft.fftshift(np.fft.fftfreq(nx, dx) * 2*np.pi)
fs = np.fft.fftshift(np.fft.fftfreq(nt, dt))
# FT cell widths
dk = ks[1] - ks[0]
df = fs[1] - fs[0]
# image extent of k-values and frequencies, compensated for cell-width
extent = [ks[0] - dk/2, ks[-1] + dk/2, fs[0] - df/2, fs[-1] + df/2]

# Show the intensity plot of the 2D FFT
plt.imshow(np.abs(mx_fft)**2, extent=extent,
           aspect='auto', origin='lower', cmap="inferno")
=======
fig, ax = plt.subplots()
linewidth = 2
>>>>>>> 22f2170d

# Plot the analytical derived dispersion relation
k = np.linspace(xmin, xmax, 2500)
wext = Bz
wani = 2 * K / Ms
wex = 2*A/Ms * k**2
wc = 4*A_c/(a*a*Ms)
wnn = A_nn/Ms * k**2
wmagnon = np.sqrt((wani + wex - wnn) * (wani + wex - 2*wc + wnn))
w1 = GAMMALL * (wmagnon + wext)
w2 = GAMMALL * (wmagnon - wext)
w3 = GAMMALL * (-wmagnon + wext)
w4 = GAMMALL * (-wmagnon - wext)

ax.plot(k, w1/(2*np.pi), '--', lw=1, color="green", label="Theory")
ax.plot(k, w2/(2*np.pi), '--', lw=1, color="green")
ax.plot(k, w3/(2*np.pi), '--', lw=1, color="green")
ax.plot(k, w4/(2*np.pi), '--', lw=1, color="green")

# plot numerical result
ax.imshow(FT_tot, aspect='auto', origin='lower', extent=extent, cmap="inferno")

# Shows how much the dispersion relation has shifted up due to an external field
ax.axhline(GAMMALL * Bz / (2 * np.pi), c='g', ls='--', lw=1)


# Shows where mumax⁺ breaks down due to waves being smaller than cell size
ax.vlines([-1/dx, 1/dx], 0, fmax, 'r', '--', lw=1)

ax.set_xlim([xmin, xmax])
ax.set_ylim([ymin, ymax])
ax.set_ylabel("$f$ (Hz)")
ax.set_xlabel("$k$ (1/m)")
ax.set_title('Antiferromagnetic Spinwave Dispersion Relation')
plt.legend()
plt.show()<|MERGE_RESOLUTION|>--- conflicted
+++ resolved
@@ -72,17 +72,21 @@
 else:
     m = simulate()
 
+# x- and y-coordinates of FT cell centers
+ks = np.fft.fftshift(np.fft.fftfreq(nx, dx) * 2*np.pi)
+fs = np.fft.fftshift(np.fft.fftfreq(nt, dt))
+# FT cell widths
+dk = ks[1] - ks[0]
+df = fs[1] - fs[0]
+# image extent of k-values and frequencies, compensated for cell-width
+extent = [ks[0] - dk/2, ks[-1] + dk/2, fs[0] - df/2, fs[-1] + df/2]
+
+# Fourier transform in time and x-direction of magnetization
+m_FT = np.abs(np.fft.fftshift(np.fft.fft2(m[:,1,0,0,:])))
+
 # extent of k values and frequencies, compensated for cell-width
 xmin, xmax = -1.25*1e9, 1.25*1e9  # rad/m
 ymin, ymax = 0, fmax  # Hz
-
-extent = [-(2 * np.pi) / (2 * dx) * (nx+1)/nx,
-          (2 * np.pi) / (2 * dx) * (nx-1)/nx,
-          -1 / (2 * dt) * nt/(nt-1),
-          1 / (2 * dt) * nt/(nt-1)]
-
-# Fourier transform in time and x-direction of magnetization
-m_FT = np.abs(np.fft.fftshift(np.fft.fft2(m[:,1,0,0,:])))
 
 # normalize the transform in the relevant area, so it is visible in the plot
 x_start = int((xmin - extent[0]) / (extent[1] - extent[0]) * nx)
@@ -94,23 +98,8 @@
 
 FT_tot = m_FT/m_max
 
-<<<<<<< HEAD
-# x- and y-coordinates of FT cell centers
-ks = np.fft.fftshift(np.fft.fftfreq(nx, dx) * 2*np.pi)
-fs = np.fft.fftshift(np.fft.fftfreq(nt, dt))
-# FT cell widths
-dk = ks[1] - ks[0]
-df = fs[1] - fs[0]
-# image extent of k-values and frequencies, compensated for cell-width
-extent = [ks[0] - dk/2, ks[-1] + dk/2, fs[0] - df/2, fs[-1] + df/2]
-
-# Show the intensity plot of the 2D FFT
-plt.imshow(np.abs(mx_fft)**2, extent=extent,
-           aspect='auto', origin='lower', cmap="inferno")
-=======
 fig, ax = plt.subplots()
 linewidth = 2
->>>>>>> 22f2170d
 
 # Plot the analytical derived dispersion relation
 k = np.linspace(xmin, xmax, 2500)
