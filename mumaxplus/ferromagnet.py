"""Ferromagnet implementation."""

import numpy as _np

import _mumaxpluscpp as _cpp

from .magnet import Magnet
from .dmitensor import DmiTensor
from .fieldquantity import FieldQuantity
from .interparameter import InterParameter
from .parameter import Parameter
from .poissonsystem import PoissonSystem
from .scalarquantity import ScalarQuantity
from .variable import Variable

import warnings
# from .world import World  # imported below to avoid circular imports


class Ferromagnet(Magnet):
    """Create a ferromagnet instance.

    Parameters
    ----------
    world : mumaxplus.World
        World in which the ferromagnet lives.
    grid : mumaxplus.Grid
        The number of cells in x, y, z the ferromagnet should be divided into.
    geometry : None, ndarray, or callable (default=None)
        The geometry of the ferromagnet can be set in three ways.

        1. If the geometry contains all cells in the grid, then use None (the default)
        2. Use an ndarray which specifies for each cell wheter or not it is in the
           geometry.
        3. Use a function which takes x, y, and z coordinates as arguments and returns
           true if this position is inside the geometry and false otherwise.

    regions : None, ndarray, or callable (default=None)
        The regional structure of a ferromagnet can be set in the same three ways
        as the geometry. This parameter indexes each grid cell to a certain region.

        !Important note! The values of `InterParameters` which act between
        different regions are stored in an array with a size that scales with the
        square of the maximal index value. Therefore, if possible, it's good
        practice to keep each region index as close to zero as possible.
        E.g. defining two regions with indices 1 and 500 will work, but occupies more
        memory and will pay in performance than giving them the values 0 and 1.

    name : str (default="")
        The ferromagnet's identifier. If the name is empty (the default), a name for the
        ferromagnet will be created.
    """

    def __init__(self, world, grid, name="", geometry=None, regions=None):
        super().__init__(world._impl.add_ferromagnet, world, grid, name, geometry, regions)

    def __repr__(self):
        """Return Ferromagnet string representation."""
        return f"Ferromagnet(grid={self.grid}, name='{self.name}')"

    @property
    def magnetization(self):
        """Direction of the magnetization (normalized)."""
        return Variable(self._impl.magnetization)

    @magnetization.setter
    def magnetization(self, value):
        self.magnetization.set(value)

    @property
    def enable_demag(self):
        """Enable/disable demagnetization switch.
        
        Default = True.
        """
        return self._impl.enable_demag

    @enable_demag.setter
    def enable_demag(self, value):
        self._impl.enable_demag = value

    @property
    def enable_openbc(self):
        """Enable/disable open boundary conditions.
        
        When set to False (default), Neumann boundary conditions are applied.
        These affect the calculation of DMI and exchange field terms.
        """
        return self._impl.enable_openbc
    
    @enable_openbc.setter
    def enable_openbc(self, value):
        self._impl.enable_openbc = value

    @property
    def enable_zhang_li_torque(self):
        """Enable/disable Zhang-Li spin transfer torque.
        
        Default = True.

        See Also
        --------
        enable_slonczewski_torque
        """
        return self._impl.enable_zhang_li_torque

    @enable_zhang_li_torque.setter
    def enable_zhang_li_torque(self, value):
        self._impl.enable_zhang_li_torque = value

    @property
    def enable_slonczewski_torque(self):
        """Enable/disable Slonczewski spin transfer torue.
        
        Default = True.

        See Also
        --------
        enable_zhang_li_torque
        """
        return self._impl.enable_slonczewski_torque

    @enable_slonczewski_torque.setter
    def enable_slonczewski_torque(self, value):
        self._impl.enable_slonczewski_torque = value

    @property
    def bias_magnetic_field(self):
        """Uniform bias magnetic field which will affect a ferromagnet.
        
        The value should be specifed in Teslas.
        """
        return Parameter(self._impl.bias_magnetic_field)

    @bias_magnetic_field.setter
    def bias_magnetic_field(self, value):
        self.bias_magnetic_field.set(value)

    def minimize(self, tol=1e-6, nsamples=10):
        """Minimize the total energy.

        Fast energy minimization, but less robust than `relax`
        when starting from a high energy state.

        Parameters
        ----------
        tol : int / float (default=1e-6)
            The maximum allowed difference between consecutive magnetization
            evaluations when advancing toward an energy minimum.

        nsamples : int (default=10)
            The number of consecutive magnetization evaluations that must not
            differ by more than the tolerance "tol".

        See Also
        --------
        relax
        """
        self._impl.minimize(tol, nsamples)
    
    def relax(self, tol=1e-9):
        """Relax the state to an energy minimum.
        
        The system evolves in time without precession (pure damping) until
        the total energy hits the noise floor.
        Hereafter, relaxation keeps on going until the maximum torque is
        minimized.

        Compared to `minimize`, this function takes a longer time to execute,
        but is more robust when starting from a high energy state (i.e. random).

        Parameters
        ----------
        tol : float, default=1e-9
            The lowest maximum error of the timesolver.

        See Also
        --------
        RelaxTorqueThreshold
        minimize
        """

        if tol >= 1e-5:
            warnings.warn("The set tolerance is greater than or equal to the default value"
                          + " used for the timesolver (1e-5). Using this value results"
                          + " in no torque minimization, only energy minimization.", UserWarning)
        self._impl.relax(tol)

    @property
    def RelaxTorqueThreshold(self):
        """Threshold torque used for relaxing the system (default = -1).
        
        If set to a negative value (default behaviour),
        the system relaxes until the torque is steady or increasing.
        
        If set to a positive value,
        the system relaxes until the torque is smaller than or equal
        to this threshold.

        See Also
        --------
        relax
        """
        return self._impl.RelaxTorqueThreshold
        
    @RelaxTorqueThreshold.setter
    def RelaxTorqueThreshold(self, value):
        assert value != 0, "The relax threshold should not be zero."
        self._impl.RelaxTorqueThreshold = value

    # ----- MATERIAL PARAMETERS -----------

    @property
    def msat(self):
        """Saturation magnetization (A/m).
        
        Default = 1.0 A/m
        """
        return Parameter(self._impl.msat)

    @msat.setter
    def msat(self, value):
        self.msat.set(value)

    @property
    def alpha(self):
        """LLG damping parameter."""
        return Parameter(self._impl.alpha)

    @alpha.setter
    def alpha(self, value):
        self.alpha.set(value)

    @property
    def aex(self):
        """Exchange constant (J/m)."""
        return Parameter(self._impl.aex)

    @aex.setter
    def aex(self, value):
        self.aex.set(value)

    @property
    def inter_exchange(self):
        """Exchange constant (J/m) between different regions.
        If set to zero (default), then the harmonic mean of
        the exchange constants of the two regions are used.

        When no exchange interaction between different regions
        is wanted, set `scale_exchange` to zero.

        This parameter should be set with
        >>> magnet.inter_exchange.set_between(region1, region2, value)
        >>> magnet.inter_exchange = value # uniform value

        See Also
        --------
        aex, scale_exchange
        """
        return InterParameter(self._impl.inter_exchange)

    @inter_exchange.setter
    def inter_exchange(self, value):
        """Set the interregional exchange value between every
        different region to the same value.
        """
        self.inter_exchange.set(value)

    @property
    def scale_exchange(self):
        """Scaling of the exchange constant between different
        regions.

        This parameter can be set with
        >>> magnet.scale_exchange.set_between(region1, region2, value)
        >>> magnet.scale_exchange = value # uniform value

        See Also
        --------
        aex, inter_exchange
        """
        return InterParameter(self._impl.scale_exchange)

    @scale_exchange.setter
    def scale_exchange(self, value):
        """Set the scale factor between every different region
        to the same value.
        """
        self.scale_exchange.set(value)

    @property
    def ku1(self):
        """Uniaxial anisotropy parameter Ku1 (J/m³).
        
        See Also
        --------
        ku2, anisU
        """
        return Parameter(self._impl.ku1)

    @ku1.setter
    def ku1(self, value):
        self.ku1.set(value)

    @property
    def ku2(self):
        """Uniaxial anisotropy parameter Ku2 (J/m³).
        
        See Also
        --------
        ku1, anisU
        """
        return Parameter(self._impl.ku2)

    @ku2.setter
    def ku2(self, value):
        self.ku2.set(value)

    @property
    def anisU(self):
        """Uniaxial anisotropy direction (the easy axis).
        
        See Also
        --------
        ku1, ku2
        """
        return Parameter(self._impl.anisU)

    @anisU.setter
    def anisU(self, value):
        self.anisU.set(value)

    @property
    def kc1(self):
        """Cubic anisotropy parameter Kc1 (J/m³).
        
        See Also
        --------
        kc2, kc3, anisC1, anisC2
        """
        return Parameter(self._impl.kc1)
    
    @kc1.setter
    def kc1(self, value):
        self.kc1.set(value)

    @property
    def kc2(self):
        """Cubic anisotropy parameter Kc2 (J/m³).

        See Also
        --------
        kc1, kc3, anisC1, anisC2
        """
        return Parameter(self._impl.kc2)
    
    @kc2.setter
    def kc2(self, value):
        self.kc2.set(value)
        
    @property
    def kc3(self):
        """Cubic anisotropy parameter Kc3 (J/m³).
        
        See Also
        --------
        kc1, kc2, anisC1, anisC2
        """
        return Parameter(self._impl.kc3)
    
    @kc3.setter
    def kc3(self, value):
        self.kc3.set(value)

    @property
    def anisC1(self):
        """First cubic anisotropy direction.
        
        See Also
        --------
        kc1, kc2, kc3, anisC2
        """
        return Parameter(self._impl.anisC1)
    
    @anisC1.setter
    def anisC1(self, value):
        self.anisC1.set(value)

    @property
    def anisC2(self):
        """Second cubic anisotropy direction.
        
        See Also
        --------
        kc1, kc2, kc3, anisC1
        """
        return Parameter(self._impl.anisC2)
    
    @anisC2.setter
    def anisC2(self, value):
        self.anisC2.set(value)

    @property
    def Lambda(self):
        """Slonczewski Λ parameter.
        
        See Also
        --------
        epsilon_prime, jcur, pol, fixed_layer, fixed_layer_on_top, free_layer_thickness
        """
        return Parameter(self._impl.Lambda)
    
    @Lambda.setter
    def Lambda(self, value):
        self.Lambda.set(value)
    
    @property
    def free_layer_thickness(self):
        """Slonczewski free layer thickness (m). If set to zero (default),
        then the thickness will be deduced from the mesh size.
        
        See Also
        --------
        epsilon_prime, jcur, Lambda, pol, fixed_layer, fixed_layer_on_top
        """
        return Parameter(self._impl.free_layer_thickness)
    
    @free_layer_thickness.setter
    def free_layer_thickness(self, value):
        self.free_layer_thickness.set(value)
    
    @property
    def fixed_layer_on_top(self):
        """The position of the fixed layer. If set to True (default),
        then the layer will be at the top. Otherwise it will be at the bottom.
        
        See Also
        --------
        epsilon_prime, jcur, Lambda, pol, fixed_layer, free_layer_thickness
        """
        return self._impl.fixed_layer_on_top

    @fixed_layer_on_top.setter
    def fixed_layer_on_top(self, value: bool):
        if not type(value) is bool:
            raise TypeError("fixed_layer_on_top should be a boolean")
        self._impl.fixed_layer_on_top = value

    @property
    def epsilon_prime(self):
        """Slonczewski secondary STT term ε'.
        
        See Also
        --------
        jcur, Lambda, pol, fixed_layer, fixed_layer_on_top, free_layer_thickness
        """
        return Parameter(self._impl.epsilon_prime)
    
    @epsilon_prime.setter
    def epsilon_prime(self, value):
        self.epsilon_prime.set(value)

    @property
    def fixed_layer(self):
        """Slonczewski fixed layer polarization.
        
        See Also
        --------
        epsilon_prime, jcur, Lambda, pol, fixed_layer_on_top, free_layer_thickness
        """
        return Parameter(self._impl.fixed_layer)
    
    @fixed_layer.setter
    def fixed_layer(self, value):
        self.fixed_layer.set(value)


    @property
    def xi(self):
        """Non-adiabaticity of the Zhang-Li spin-transfer torque.
        
        See Also
        --------
        jcur, pol
        """
        return Parameter(self._impl.xi)

    @xi.setter
    def xi(self, value):
        self.xi.set(value)

    @property
    def pol(self):
        """Electrical current polarization.
        
        See Also
        --------
        epsilon_prime, jcur, Lambda, fixed_layer, fixed_layer_on_top, free_layer_thickness, xi
        """
        return Parameter(self._impl.pol)

    @pol.setter
    def pol(self, value):
        self.pol.set(value)

    @property
    def jcur(self):
        """Electrical current density (A/m²).

        See Also
        --------
        epsilon_prime, Lambda, pol, fixed_layer, fixed_layer_on_top, free_layer_thickness, xi
        """
        return Parameter(self._impl.jcur)

    @jcur.setter
    def jcur(self, value):
        self.jcur.set(value)

    @property
    def temperature(self):
        """Temperature (K).
        
        See Also
        --------
        thermal_noise
        """
        return Parameter(self._impl.temperature)

    @temperature.setter
    def temperature(self, value):
        if self.grid.ncells % 2:
            raise ValueError("The CUDA random number generator used to generate"
                             + " a random noise field only works for an even"
                             + " number of grid cells.\n"
                             + "The used number of grid cells is {}.".format(self.grid.ncells))
        self.temperature.set(value)

    @property
    def dmi_tensor(self):
        """Get the DMI tensor of this Ferromagnet.

        See Also
        --------
        DmiTensor

        Returns
        -------
        DmiTensor
            The DMI tensor of this ferromagnet.
        """
        return DmiTensor(self._impl.dmi_tensor)

    @property
    def applied_potential(self):
        """The applied electrical potential (V).

        Cells with Nan values do not have an applied potential.

        See Also
        --------
        conductivity, conductivity_tensor
        electrical_potential
        """
        return Parameter(self._impl.applied_potential)

    @applied_potential.setter
    def applied_potential(self, value):
        self.applied_potential.set(value)

    @property
    def conductivity(self):
        """Conductivity without considering anisotropic magneto resistance (S/m).
        
        See Also
        --------
        conductivity_tensor
        applied_potential, electrical_potential
        """
        return Parameter(self._impl.conductivity)

    @conductivity.setter
    def conductivity(self, value):
        self.conductivity.set(value)

    @property
    def amr_ratio(self):
        """Anisotropic magneto resistance ratio."""
        return Parameter(self._impl.amr_ratio)

    @amr_ratio.setter
    def amr_ratio(self, value):
        self.amr_ratio.set(value)

    # --- magnetoelasticity ---

    @property
    def B1(self):
        """First magnetoelastic coupling constant (J/m³).
        
        See Also
        --------
        B2
        """
        return Parameter(self._impl.B1)

    @B1.setter
    def B1(self, value):
        self.B1.set(value)

    @property
    def B2(self):
        """Second magnetoelastic coupling constant (J/m³).
        
        See Also
        --------
        B1
        """
        return Parameter(self._impl.B2)

    @B2.setter
    def B2(self, value):
        self.B2.set(value)

    # ----- POISSON SYSTEM ----------------------

    @property
    def poisson_system(self):
        """Get the poisson solver which computes the electric potential.
        
        See Also
        --------
        electric_potential
        applied_potential, conductivity, conductivity_tensor
        """
        return PoissonSystem(self._impl.poisson_system)

    # ----- QUANTITIES ----------------------

    @property
    def torque(self):
        """Total torque on the magnetization (rad/s)."""
        return FieldQuantity(_cpp.torque(self._impl))

    @property
    def llg_torque(self):
        """Torque on the magnetization exerted by the total effective field (rad/s)."""
        return FieldQuantity(_cpp.llg_torque(self._impl))

    @property
    def damping_torque(self):
        """Torque used by the relax function (rad/s). This is the term in the
        Landau-Liftshitz-Gilbert torque with the damping factor α.
        
        See Also
        --------
        relax, llg_torque, alpha
        """
        return FieldQuantity(_cpp.damping_torque(self._impl))

    @property
    def spin_transfer_torque(self):
        """Spin transfer torque exerted on the magnetization (rad/s)."""
        return FieldQuantity(_cpp.spin_transfer_torque(self._impl))
    
    @property
    def max_torque(self):
        """The maximum value of the torque over all cells (rad/s)."""
        return ScalarQuantity(_cpp.max_torque(self._impl))
    
    @property
    def demag_field(self):
        """Demagnetization field (T).
        
        See Also
        --------
        demag_energy_density, demage_energy
        """
        return FieldQuantity(_cpp.demag_field(self._impl))

    @property
    def demag_energy_density(self):
        """Energy density related to the demag field (J/m³).
        
        See Also
        --------
        demag_energy, demag_field
        """
        return FieldQuantity(_cpp.demag_energy_density(self._impl))

    @property
    def demag_energy(self):
        """Energy related to the demag field (J).
        
        See Also
        --------
        demag_energy_density, demag_field
        """
        return ScalarQuantity(_cpp.demag_energy(self._impl))

    @property
    def anisotropy_field(self):
        """Anisotropic effective field term (T).
        
        See Also
        --------
        anisotropy_energy_density, anisotropy_energy
        """
        return FieldQuantity(_cpp.anisotropy_field(self._impl))

    @property
    def anisotropy_energy_density(self):
        """Energy density related to the magnetic anisotropy (J/m³).
        
        See Also
        --------
        anisotropy_energy, anisotropy_field
        """
        return FieldQuantity(_cpp.anisotropy_energy_density(self._impl))

    @property
    def anisotropy_energy(self):
        """Energy related to the magnetic anisotropy (J).
        
        See Also
        --------
        anisotropy_energy_density, anisotropy_field
        """
        return ScalarQuantity(_cpp.anisotropy_energy(self._impl))

    @property
    def exchange_field(self):
        """Effective field of the exchange interaction (T).
        
        See Also
        --------
        exchange_energy_density, exchange_energy
        """
        return FieldQuantity(_cpp.exchange_field(self._impl))

    @property
    def exchange_energy_density(self):
        """Energy density related to the exchange interaction (J/m³).
        
        See Also
        --------
        exchange_energy, exchange_field
        """
        return FieldQuantity(_cpp.exchange_energy_density(self._impl))

    @property
    def exchange_energy(self):
        """Energy related to the exchange interaction (J).

        See Also
        --------
        exchange_energy_density, exchange_field
        """
        return ScalarQuantity(_cpp.exchange_energy(self._impl))

    @property
    def max_angle(self):
        """Maximal angle difference of the magnetization between exchange\
         coupled cells (rad)."""
        return ScalarQuantity(_cpp.max_angle(self._impl))

    @property
    def dmi_field(self):
        """Effective field of the Dzyaloshinskii-Moriya interaction (T).

        Returns a FieldQuantity which evaluates the effective field corresponding to the
        DMI energy density.

        Returns
        -------
        dmi_field : mumaxplus.FieldQuantity

        See Also
        --------
        dmi_energy_density, dmi_energy
        dmi_tensor
        """
        return FieldQuantity(_cpp.dmi_field(self._impl))

    @property
    def dmi_energy_density(self):
        r"""Energy density related to the Dzyaloshinskii-Moriya interaction (J/m³).

        Returns a FieldQuantity which evaluates the Dzyaloshinskii-Moriya energy
        density:

        .. math:: \varepsilon_{\text{DMI}} = \frac{1}{2} D_{ijk}
              \left[ m_j \frac{d}{dx_i} m_k - m_k \frac{d}{dx_i} m_j \right]

        Returns
        -------
        dmi_energy_density : mumaxplus.FieldQuantity

        See Also
        --------
        dmi_energy, dmi_field
        dmi_tensor
        """
        return FieldQuantity(_cpp.dmi_energy_density(self._impl))

    @property
    def dmi_energy(self):
        """Energy related to the Dzyaloshinskii-Moriya interaction (J).

        Returns
        -------
        dmi_energy_density : float

        See Also
        --------
        dmi_energy_density, dmi_field
        dmi_tensor
        """
        return ScalarQuantity(_cpp.dmi_energy(self._impl))
    
    @property
    def external_field(self):
        """Sum of external fields (T).
        
        See Also
        --------
        bias_magnetic_field
        """
        return FieldQuantity(_cpp.external_field(self._impl))

    @property
    def zeeman_energy_density(self):
        """Energy density related to external fields (J/m³).
        
        See Also
        --------
        zeeman_energy, external_field
        """
        return FieldQuantity(_cpp.zeeman_energy_density(self._impl))

    @property
    def zeeman_energy(self):
        """Energy related to external fields (J).
        
        See Also
        --------
        zeeman_energy_density, external_field
        """
        return ScalarQuantity(_cpp.zeeman_energy(self._impl))

    @property
    def effective_field(self):
        """Sum of all effective field terms (T)."""
        return FieldQuantity(_cpp.effective_field(self._impl))

    @property
    def total_energy_density(self):
        """Energy density related to the total effective field (J/m³).
        
        See Also
        --------
        total_energy
        """
        return FieldQuantity(_cpp.total_energy_density(self._impl))

    @property
    def total_energy(self):
        """Energy related to the total effective field (J).

        See Also
        --------
        total_energy_density
        """
        return ScalarQuantity(_cpp.total_energy(self._impl))

    @property
    def electrical_potential(self):
        """Electrical potential (V).

        Calculates the electrical potential with a Poisson solver, using the
        `applied_potential` and `conductivity(_tensor)`.
        
        See Also
        --------
        applied_potential, conductivity, conductivity_tensor
        poisson_system
        """
        return FieldQuantity(_cpp.electrical_potential(self._impl))

    @property
    def conductivity_tensor(self):
        """Conductivity tensor taking into account AMR (S/m).

        This quantity has six components (Cxx, Cyy, Czz, Cxy, Cxz, Cyz)
        which forms the symmetric conductivity tensor::

               Cxx Cxy Cxz
               Cxy Cyy Cyz
               Cxz Cyz Czz

        See Also
        --------
        conductivity
        applied_potential, electrical_potential
        """
        return FieldQuantity(_cpp.conductivity_tensor(self._impl))

    @property
    def thermal_noise(self):
        """Thermal noise on the magnetization.
        
        See Also
        --------
        temperature
        """
        return FieldQuantity(_cpp.thermal_noise(self._impl))

    @property
    def full_magnetization(self):
        """Unnormalized magnetization (A/m).
        
        See Also
        --------
        magnetization, msat
        """
        return FieldQuantity(_cpp.full_magnetization(self._impl))

    # ----- SUBLATTICE QUANTITIES -----------

    @property
    def inhomogeneous_exchange_field(self):
        """Effective field of the inhomogeneous exchange interaction (J).
        This field is related to the antiferromagnetic exchange interaction
        between neighbouring cells.
        
        See Also
        --------
        inhomogeneous_energy_exchange_density, inhomogeneous_exchange_energy
        """
        return FieldQuantity(_cpp.inhomogeneous_exchange_field(self._impl))
    
    @property
    def homogeneous_exchange_field(self):
        """Effective field of the homogeneous exchange interaction (J).
        This field is related to the antiferromagnetic exchange interaction
        between spins in a single simulation cell.
        
        See Also
        --------
        homogeneous_exchange_energy_density, homogeneous_exchange_energy
        """
        return FieldQuantity(_cpp.homogeneous_exchange_field(self._impl))
    
    @property
    def inhomogeneous_exchange_energy_density(self):
        """Energy density related to the inhomogeneous exchange interaction (J).
        This energy density is related to the antiferromagnetic exchange interaction
        between neighbouring cells.
        
        See Also
        --------
        inhomogeneous_exchange_field, inhomogeneous_exchange_energy
        """
        return FieldQuantity(_cpp.inhomogeneous_exchange_energy_density(self._impl))
    
    @property
    def homogeneous_exchange_energy_density(self):
        """Energy density related to the homogeneous exchange interaction (J).
        This energy density is related to the antiferromagnetic exchange interaction
        between spins in a single simulation cell.
        
        See Also
        --------
        homogeneous_exchange_field, homogeneous_exchange_energy
        """
        return FieldQuantity(_cpp.homogeneous_exchange_energy_density(self._impl))

    @property
    def inhomogeneous_exchange_energy(self):
        """Energy related to the inhomogeneous exchange interaction (J).
        This energy is related to the antiferromagnetic exchange interaction
        between neighbouring cells.
        
        See Also
        --------
        inhomogeneous_exchange_field, inhomogeneous_exchange_energy_density
        """
        return ScalarQuantity(_cpp.inhomogeneous_exchange_energy(self._impl))
    
    @property
    def homogeneous_exchange_energy(self):
        """Energy related to the homogeneous exchange interaction (J).
        This energy is related to the antiferromagnetic exchange interaction
        between spins in a single simulation cell.
        
        See Also
        --------
        homogeneous_exchange_field, homogeneous_exchange_energy_density
        """
        return ScalarQuantity(_cpp.homogeneous_exchange_energy(self._impl))

<<<<<<< HEAD
    # ----- MAGNETOELASTIC QUANTITIES -------

    @property
    def strain_tensor(self):
        """Strain tensor (m/m), calculated according to ε = 1/2 (∇u + (∇u)^T),
        with u the elastic displacement.

        This quantity has six components (εxx, εyy, εzz, εxy, εxz, εyz),
        which forms the symmetric strain tensor::

               εxx εxy εxz
               εxy εyy εyz
               εxz εyz εzz

        Note that the strain corresponds to the real strain and not the
        engineering strain, which would be (εxx, εyy, εzz, 2*εxy, 2*εxz, 2*εyz).

        See Also
        --------
        elastic_energy, elastic_energy_density, elastic_displacement, stress_tensor
        """
        return FieldQuantity(_cpp.strain_tensor(self._impl))
    
    @property
    def stress_tensor(self):
        """Stress tensor (N/m²), calculated according to Hooke's law
        σ = cε.

        This quantity has six components (σxx, σyy, σzz, σxy, σxz, σyz),
        which forms the symmetric stress tensor::

               σxx σxy σxz
               σxy σyy σyz
               σxz σyz σzz
=======
>>>>>>> 24370cff

    # --- magnetoelasticity ---
    # all elasticity is found in the Magnet parent

    @property
    def magnetoelastic_field(self):
        """Magnetoelastic effective field due to effects of inverse
        magnetostriction (T).

        See Also
        --------
        B1, B2
        magnetoelastic_force
        """
        return FieldQuantity(_cpp.magnetoelastic_field(self._impl))
    
    @property
    def magnetoelastic_energy_density(self):
        """Energy density related to magnetoelastic field (J/m³).

        See Also
        --------
        magnetoelastic_energy, magnetoelastic_field
        """
        return FieldQuantity(_cpp.magnetoelastic_energy_density(self._impl))
    
    @property
    def magnetoelastic_energy(self):
        """Energy related to magnetoelastic field (J).

        See Also
        --------
        magnetoelastic_energy_density, magnetoelastic_field
        """
        return ScalarQuantity(_cpp.magnetoelastic_energy(self._impl))

    @property
    def magnetoelastic_force(self):
        """Magnetoelastic body force density due to magnetostriction effect (N/m³).

        See Also
        --------
        B1, B2
        effective_body_force, magnetoelastic_field
        """
        return FieldQuantity(_cpp.magnetoelastic_force(self._impl))<|MERGE_RESOLUTION|>--- conflicted
+++ resolved
@@ -999,43 +999,6 @@
         """
         return ScalarQuantity(_cpp.homogeneous_exchange_energy(self._impl))
 
-<<<<<<< HEAD
-    # ----- MAGNETOELASTIC QUANTITIES -------
-
-    @property
-    def strain_tensor(self):
-        """Strain tensor (m/m), calculated according to ε = 1/2 (∇u + (∇u)^T),
-        with u the elastic displacement.
-
-        This quantity has six components (εxx, εyy, εzz, εxy, εxz, εyz),
-        which forms the symmetric strain tensor::
-
-               εxx εxy εxz
-               εxy εyy εyz
-               εxz εyz εzz
-
-        Note that the strain corresponds to the real strain and not the
-        engineering strain, which would be (εxx, εyy, εzz, 2*εxy, 2*εxz, 2*εyz).
-
-        See Also
-        --------
-        elastic_energy, elastic_energy_density, elastic_displacement, stress_tensor
-        """
-        return FieldQuantity(_cpp.strain_tensor(self._impl))
-    
-    @property
-    def stress_tensor(self):
-        """Stress tensor (N/m²), calculated according to Hooke's law
-        σ = cε.
-
-        This quantity has six components (σxx, σyy, σzz, σxy, σxz, σyz),
-        which forms the symmetric stress tensor::
-
-               σxx σxy σxz
-               σxy σyy σyz
-               σxz σyz σzz
-=======
->>>>>>> 24370cff
 
     # --- magnetoelasticity ---
     # all elasticity is found in the Magnet parent
